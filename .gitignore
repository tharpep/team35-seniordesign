--- conflicted
+++ resolved
@@ -371,9 +371,9 @@
 docs/build/
 docs/_build/
 
-<<<<<<< HEAD
+
 webapp/uploads/
-=======
+
 # Project-specific exceptions
 # Allow important project files
 !gen-ai/src/
@@ -389,4 +389,3 @@
 !**/*.json
 !**/*.ini
 !**/*.txt
->>>>>>> a2ee6f7e
