{
  "name": "cognitive-coach-backend",
  "version": "1.0.0",
  "description": "Backend server for Cognitive Coach webapp",
  "main": "src/server.js",
  "scripts": {
    "start": "node src/server.js",
    "dev": "nodemon src/server.js"
  },
  "dependencies": {
    "axios": "^1.7.9",
    "bcrypt": "^5.1.1",
    "body-parser": "^1.20.2",
    "cors": "^2.8.5",
    "dotenv": "^16.3.1",
    "express": "^4.18.2",
    "express-session": "^1.17.3",
    "multer": "^1.4.5-lts.1",
<<<<<<< HEAD
    "body-parser": "^1.20.2",
    "form-data": "^4.0.0",
    "node-fetch": "^3.3.2"
=======
    "node": "^20.19.6",
    "socket.io": "^4.6.1",
    "sqlite3": "^5.1.6"
>>>>>>> 4da437f6
  },
  "devDependencies": {
    "nodemon": "^3.0.2"
  }
}<|MERGE_RESOLUTION|>--- conflicted
+++ resolved
@@ -15,16 +15,12 @@
     "dotenv": "^16.3.1",
     "express": "^4.18.2",
     "express-session": "^1.17.3",
+    "form-data": "^4.0.0",
     "multer": "^1.4.5-lts.1",
-<<<<<<< HEAD
-    "body-parser": "^1.20.2",
-    "form-data": "^4.0.0",
-    "node-fetch": "^3.3.2"
-=======
     "node": "^20.19.6",
+    "node-fetch": "^3.3.2",
     "socket.io": "^4.6.1",
     "sqlite3": "^5.1.6"
->>>>>>> 4da437f6
   },
   "devDependencies": {
     "nodemon": "^3.0.2"
