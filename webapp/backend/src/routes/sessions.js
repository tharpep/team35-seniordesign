const express = require('express');
const router = express.Router();
const multer = require('multer');
const path = require('path');
const fs = require('fs');
const { requireAuth } = require('../middleware/auth');
const {
  getAllSessions,
  getIncompleteSession,
  getSessionById,
  createSession,
  updateSession,
  deleteSession,
  uploadFrame,
<<<<<<< HEAD
  getSessionMetrics
=======
  appendContext
>>>>>>> 4da437f6
} = require('../controllers/sessionController');
const {
  getMaterialsBySession
} = require('../controllers/materialController');

const FRAME_TYPES = new Set(['webcam', 'screen', 'external']);

const resolveFrameType = (req, file) => {
  const candidates = [
    req.body?.type,
    req.headers['x-frame-type'],
    req.query?.type,
    file?.originalname?.split('_')?.[0]
  ];

  const match = candidates.find(value => typeof value === 'string' && FRAME_TYPES.has(value));
  return match || 'unknown';
};

// Configure multer for frame uploads
const storage = multer.diskStorage({
  destination: (req, file, cb) => {
    const sessionId = req.params.id;
    const frameType = resolveFrameType(req, file);
    req.resolvedFrameType = frameType;
    const uploadDir = path.join(__dirname, '../../../uploads/frames', `session_${sessionId}`, frameType);
    
    // Create directory if it doesn't exist
    fs.mkdirSync(uploadDir, { recursive: true });
    
    cb(null, uploadDir);
  },
  filename: (req, file, cb) => {
    const timestamp = Date.now();
    const ext = path.extname(file.originalname) || '.jpg';
    cb(null, `frame_${timestamp}${ext}`);
  }
});

const upload = multer({
  storage: storage,
  limits: {
    fileSize: parseInt(process.env.MAX_FILE_SIZE) || 10485760 // 10MB default
  },
  fileFilter: (req, file, cb) => {
    // Accept images only
    if (!file.mimetype.startsWith('image/')) {
      return cb(new Error('Only image files are allowed'), false);
    }
    cb(null, true);
  }
});

// All routes require authentication
router.use(requireAuth);

// GET /api/sessions - Get all sessions for logged-in user
router.get('/', getAllSessions);

// GET /api/sessions/incomplete - Get incomplete session (MUST be before /:id routes)
router.get('/incomplete', getIncompleteSession);

// POST /api/sessions - Create new session
router.post('/', createSession);

// GET /api/sessions/:id - Get session by ID
router.get('/:id', getSessionById);

// PUT /api/sessions/:id - Update session
router.put('/:id', updateSession);

// DELETE /api/sessions/:id - Delete session
router.delete('/:id', deleteSession);

// POST /api/sessions/:id/frames - Upload captured frame
router.post('/:id/frames', upload.single('frame'), uploadFrame);

<<<<<<< HEAD
// GET /api/sessions/:id/metrics - Get facial processing metrics for a session
router.get('/:id/metrics', getSessionMetrics);
=======
// POST /api/sessions/:id/context - Append markdown context to session
router.post('/:id/context', appendContext);
>>>>>>> 4da437f6

// GET /api/sessions/:sessionId/materials - Get all materials for a session
router.get('/:sessionId/materials', getMaterialsBySession);

module.exports = router;<|MERGE_RESOLUTION|>--- conflicted
+++ resolved
@@ -12,11 +12,8 @@
   updateSession,
   deleteSession,
   uploadFrame,
-<<<<<<< HEAD
-  getSessionMetrics
-=======
+  getSessionMetrics,
   appendContext
->>>>>>> 4da437f6
 } = require('../controllers/sessionController');
 const {
   getMaterialsBySession
@@ -43,10 +40,10 @@
     const frameType = resolveFrameType(req, file);
     req.resolvedFrameType = frameType;
     const uploadDir = path.join(__dirname, '../../../uploads/frames', `session_${sessionId}`, frameType);
-    
+
     // Create directory if it doesn't exist
     fs.mkdirSync(uploadDir, { recursive: true });
-    
+
     cb(null, uploadDir);
   },
   filename: (req, file, cb) => {
@@ -94,13 +91,11 @@
 // POST /api/sessions/:id/frames - Upload captured frame
 router.post('/:id/frames', upload.single('frame'), uploadFrame);
 
-<<<<<<< HEAD
 // GET /api/sessions/:id/metrics - Get facial processing metrics for a session
 router.get('/:id/metrics', getSessionMetrics);
-=======
+
 // POST /api/sessions/:id/context - Append markdown context to session
 router.post('/:id/context', appendContext);
->>>>>>> 4da437f6
 
 // GET /api/sessions/:sessionId/materials - Get all materials for a session
 router.get('/:sessionId/materials', getMaterialsBySession);
