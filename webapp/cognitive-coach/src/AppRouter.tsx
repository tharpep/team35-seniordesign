import { Routes, Route, Navigate } from 'react-router-dom';
import Dashboard from './pages/Dashboard/Dashboard';
import Login from './pages/Login/Login';
import CreateAccount from './pages/CreateAccount/CreateAccount';
import SessionDetail from './pages/SessionDetail/SessionDetail';
import ProtectedRoute from './components/ProtectedRoute';

export default function AppRouter() {
  return (
    <Routes>
      <Route path="/login" element={<Login />} />
<<<<<<< HEAD
      <Route 
        path="/" 
        element={
          <ProtectedRoute>
            <Dashboard />
          </ProtectedRoute>
        } 
      />
      <Route 
        path="/session/:sessionId" 
        element={
          <ProtectedRoute>
            <SessionDetail />
          </ProtectedRoute>
        } 
      />
      {/* Redirect any unknown routes to home */}
      <Route path="*" element={<Navigate to="/" replace />} />
=======
      <Route path="/signup" element={<CreateAccount />} />
      <Route path="/session" element={<SessionDetail />} />
>>>>>>> 5c5ce6f7
    </Routes>
  );
}<|MERGE_RESOLUTION|>--- conflicted
+++ resolved
@@ -9,7 +9,7 @@
   return (
     <Routes>
       <Route path="/login" element={<Login />} />
-<<<<<<< HEAD
+      <Route path="/signup" element={<CreateAccount />} />  {/* ADD THIS LINE */}
       <Route 
         path="/" 
         element={
@@ -26,12 +26,7 @@
           </ProtectedRoute>
         } 
       />
-      {/* Redirect any unknown routes to home */}
       <Route path="*" element={<Navigate to="/" replace />} />
-=======
-      <Route path="/signup" element={<CreateAccount />} />
-      <Route path="/session" element={<SessionDetail />} />
->>>>>>> 5c5ce6f7
     </Routes>
   );
 }