import { useState, useEffect, useRef } from 'react';
import { useNavigate, useParams } from 'react-router-dom';
<<<<<<< HEAD
import { api } from '../../services/api';
import './SessionDetail.css';
import mockInsights from '../../assets/data/mockInsights.json';
import ArtifactPopupController from '../../components/ArtifactPopup/ArtifactPopupController';
import StudyArtifacts from '../../components/StudyArtifacts/StudyArtifacts';
=======
import './SessionDetail.css';
import mockInsights from '../../assets/data/mockInsights.json';
import ArtifactPopupController from '../../components/ArtifactPopup/ArtifactPopupController';
import StudyArtifacts, { getArtifactCounts } from '../../components/StudyArtifacts/StudyArtifacts';
>>>>>>> af9b7f0c
import FocusAnalytics from '../../components/FocusAnalytics/FocusAnalytics';
import type { PopupState } from '../../components/ArtifactPopup/types';

interface TimelineEvent {
    time: string;
    title: string;
    description: string;
}

interface Insight {
    title: string;
    description: string;
    icon: string;
}

interface ChatMessage {
    id: string;
    type: 'user' | 'ai';
    text: string;
    timestamp: string;
}

<<<<<<< HEAD
interface Artifact {
    id: number;
    type: string;
    title: string;
    content: string;
}

=======
>>>>>>> af9b7f0c
export default function SessionDetail() {
    const navigate = useNavigate();
    const { sessionId } = useParams();
    const [chatMessage, setChatMessage] = useState('');
    const [chatHistory, setChatHistory] = useState<ChatMessage[]>([
        {
            id: '1',
            type: 'ai',
<<<<<<< HEAD
            text: "Hi! I can help answer questions about your session. Ask me anything about the topics you covered, clarify concepts, or get additional practice problems!",
=======
            text: "Hi! I can help answer questions about your Organic Chemistry session. Ask me anything about the topics you covered, clarify concepts, or get additional practice problems!",
>>>>>>> af9b7f0c
            timestamp: 'Just now'
        }
    ]);
    const [isTyping, setIsTyping] = useState(false);
    const chatMessagesRef = useRef<HTMLDivElement>(null);
    const [popup, setPopup] = useState<PopupState>({
        isOpen: false,
        type: null,
        currentIndex: 0,
        showHint: false,
        showBack: false,
        selectedAnswer: null,
        showExplanation: false
    });
<<<<<<< HEAD

    const [sessionData, setSessionData] = useState<any>(null);
    const [artifacts, setArtifacts] = useState<Artifact[]>([]);
    const [isLoading, setIsLoading] = useState(true);
    const [artifactCounts, setArtifactCounts] = useState({ flashcard: 0, MCQ: 0, equation: 0, total: 0 });

    // Fetch session data and artifacts
    useEffect(() => {
        const fetchData = async () => {
            if (!sessionId) return;
            
            setIsLoading(true);
            try {
                // Fetch artifacts
                const artifactsData = await api.getMaterials(sessionId);
                setArtifacts(artifactsData || []);
                
                // Calculate artifact counts
                const counts = {
                    flashcard: artifactsData.filter((a: Artifact) => a.type === 'flashcard').length,
                    MCQ: artifactsData.filter((a: Artifact) => a.type === 'multiple_choice').length,
                    equation: artifactsData.filter((a: Artifact) => a.type === 'equation').length,
                    total: artifactsData.length
                };
                setArtifactCounts(counts);

                // For now, use mock session data (TODO: fetch from API)
                setSessionData({
                    title: 'Organic Chemistry Review',
                    date: 'Today, 2:30 PM - 4:45 PM',
                    duration: '2h 15m',
                    sessionId: '#' + sessionId,
                    status: 'Completed',
                    metrics: {
                        focusScore: 88,
                        emotion: "focused",
                        materials: artifactsData.length,
                        artifacts: artifactsData.length
                    }
                });
            } catch (error) {
                console.error('Error fetching session data:', error);
            } finally {
                setIsLoading(false);
            }
        };

        fetchData();
    }, [sessionId]);

=======

    // Mock data - in real app, this would come from API based on sessionId
    console.log('Session ID:', sessionId); // TODO: Use sessionId to fetch actual data
    const sessionData = {
        title: 'Organic Chemistry Review',
        date: 'Today, 2:30 PM - 4:45 PM',
        duration: '2h 15m',
        sessionId: '#2847',
        status: 'Completed',
        metrics: {
            focusScore: 88,
            emotion: "focused",
            materials: 34,
            artifacts: 15
        }
    };

>>>>>>> af9b7f0c
    const timelineEvents: TimelineEvent[] = [
        { time: '2:30', title: 'Session Started', description: 'All cameras initialized' },
        { time: '2:45', title: 'High Focus Period', description: '95% focus on alkene reactions' },
        { time: '3:20', title: 'Break Detected', description: '5 minute study break' },
        { time: '4:10', title: 'Focus Dip', description: 'Attention decreased to 65%' },
        { time: '4:45', title: 'Session Ended', description: 'Review completed' }
    ];

    // Auto-scroll to bottom when new messages are added
    useEffect(() => {
        if (chatMessagesRef.current) {
            chatMessagesRef.current.scrollTop = chatMessagesRef.current.scrollHeight;
        }
    }, [chatHistory, isTyping]);

    const insights: Insight[] = mockInsights.insights.slice(0, 3).map((insight, index) => ({
        title: insight.title,
        description: insight.takeaway,
        icon: index === 0 ? 'trending_up' : index === 1 ? 'psychology' : 'balance'
    }));

    // Mock AI responses based on keywords
    const getMockAIResponse = (userMessage: string): string => {
        const message = userMessage.toLowerCase();
        
        if (message.includes("markovnikov")) {
            return "Markovnikov's rule states that in the addition of HX to an alkene, the hydrogen atom attaches to the carbon with the greater number of hydrogen atoms, while the halogen attaches to the carbon with fewer hydrogen atoms. This occurs because the reaction proceeds through the more stable carbocation intermediate.";
        } else if (message.includes("practice problem")) {
            return "Here's a practice problem: Draw the major product when 2-methyl-2-butene reacts with HBr. Remember to apply Markovnikov's rule! The answer would be 2-bromo-2-methylbutane, as the Br⁻ adds to the more substituted carbon.";
        } else if (message.includes("common mistakes") || message.includes("mistakes")) {
            return "Common mistakes in alkene reactions include: 1) Forgetting to consider carbocation stability, 2) Not applying Markovnikov's rule correctly, 3) Ignoring stereochemistry in addition reactions, and 4) Confusing syn vs anti addition mechanisms.";
        } else if (message.includes("alkene") || message.includes("alkenes")) {
            return "Alkenes are hydrocarbons with C=C double bonds. Key reactions include: addition reactions (hydrohalogenation, hydration, halogenation), oxidation (ozonolysis, epoxidation), and polymerization. The double bond makes them reactive nucleophiles.";
        } else if (message.includes("stereochemistry")) {
            return "Stereochemistry in alkene reactions is crucial! Syn addition (both groups add to the same face) occurs in catalytic hydrogenation and osmium tetroxide reactions. Anti addition (groups add to opposite faces) occurs in bromine addition and acid-catalyzed hydration.";
        } else if (message.includes("carbocation")) {
            return "Carbocation stability follows the order: tertiary > secondary > primary > methyl. This is due to hyperconjugation and inductive effects from alkyl groups. More stable carbocations form preferentially, explaining Markovnikov's rule.";
        } else if (message.includes("focus") || message.includes("attention")) {
            return "I noticed your focus was highest during the alkene reactions section (around 3:00-3:20). This suggests you learn best when working with specific mechanisms. Try breaking down complex topics into step-by-step mechanisms like you did with those reactions!";
        } else {
<<<<<<< HEAD
            return "That's a great question! Based on your session, you showed strong understanding of reaction mechanisms. Could you be more specific about which aspect you'd like me to explain? I can help with any topics you covered.";
=======
            return "That's a great question! Based on your session, you showed strong understanding of reaction mechanisms. Could you be more specific about which aspect of organic chemistry you'd like me to explain? I can help with alkenes, stereochemistry, or any other topics you covered.";
>>>>>>> af9b7f0c
        }
    };

    const handleSendMessage = async () => {
        if (!chatMessage.trim()) return;

        const userMessage: ChatMessage = {
            id: Date.now().toString(),
            type: 'user',
            text: chatMessage,
            timestamp: new Date().toLocaleTimeString([], { hour: '2-digit', minute: '2-digit' })
        };

<<<<<<< HEAD
=======
        // Add user message
>>>>>>> af9b7f0c
        setChatHistory(prev => [...prev, userMessage]);
        setChatMessage('');
        setIsTyping(true);

<<<<<<< HEAD
=======
        // Simulate AI thinking time
>>>>>>> af9b7f0c
        setTimeout(() => {
            const aiResponse: ChatMessage = {
                id: (Date.now() + 1).toString(),
                type: 'ai',
                text: getMockAIResponse(chatMessage),
                timestamp: new Date().toLocaleTimeString([], { hour: '2-digit', minute: '2-digit' })
            };

            setChatHistory(prev => [...prev, aiResponse]);
            setIsTyping(false);
<<<<<<< HEAD
        }, 1500);
=======
        }, 1500); // 1.5 second delay to simulate AI processing
>>>>>>> af9b7f0c
    };

    const handleKeyPress = (e: React.KeyboardEvent) => {
        if (e.key === 'Enter') {
            handleSendMessage();
        }
    };

    const handleArtifactClick = (artifactType: 'flashcard' | 'MCQ' | 'equation') => {
        setPopup({
            isOpen: true,
            type: artifactType,
            currentIndex: 0,
            showHint: false,
            showBack: false,
            selectedAnswer: null,
            showExplanation: false
        });
    };

<<<<<<< HEAD
=======


>>>>>>> af9b7f0c
    const closePopup = () => {
        setPopup({
            isOpen: false,
            type: null,
            currentIndex: 0,
            showHint: false,
            showBack: false,
            selectedAnswer: null,
            showExplanation: false
        });
    };

    const navigatePopup = (direction: 'next' | 'prev') => {
        if (!popup.type) return;
        
<<<<<<< HEAD
=======
        const artifactCounts = getArtifactCounts();
>>>>>>> af9b7f0c
        let maxIndex = 0;
        if (popup.type === 'flashcard') maxIndex = artifactCounts.flashcard - 1;
        else if (popup.type === 'MCQ') maxIndex = artifactCounts.MCQ - 1;
        else if (popup.type === 'equation') maxIndex = artifactCounts.equation - 1;

        const newIndex = direction === 'next' 
            ? Math.min(popup.currentIndex + 1, maxIndex)
            : Math.max(popup.currentIndex - 1, 0);

        setPopup(prev => ({
            ...prev,
            currentIndex: newIndex,
            showHint: false,
            showBack: false,
            selectedAnswer: null,
            showExplanation: false
        }));
    };

<<<<<<< HEAD
    if (isLoading) {
        return (
            <div style={{ display: 'flex', justifyContent: 'center', alignItems: 'center', height: '100vh' }}>
                Loading session...
            </div>
        );
    }

    if (!sessionData) {
        return (
            <div style={{ display: 'flex', justifyContent: 'center', alignItems: 'center', height: '100vh' }}>
                Session not found
            </div>
        );
    }
=======

>>>>>>> af9b7f0c

    return (
        <>
            <header className="header">
                <div className="header-content">
                    <a href="#" className="logo" onClick={() => navigate('/')}>
                        <div className="logo-icon">
                            <span className="material-icons-round">psychology</span>
                        </div>
                        Study Coach
                    </a>
                    <div className="header-actions">
                        <button className="icon-button" title="Notifications">
                            <span className="material-icons-round">notifications</span>
                        </button>
                        <button className="icon-button" title="Settings">
                            <span className="material-icons-round">settings</span>
                        </button>
                        <div className="user-avatar" title="Profile">JD</div>
                    </div>
                </div>
            </header>

            <main className="session-detail-container">
                <div className="session-header card-large">
                    <div className="breadcrumb">
                        <a href="#" onClick={() => navigate('/')}>Dashboard</a>
                        <span className="breadcrumb-separator">
                            <span className="material-icons-round" style={{fontSize: '14px'}}>chevron_right</span>
                        </span>
                        <span>Session Details</span>
                    </div>
                    
                    <div className="session-title-section">
                        <div className="session-title">
                            <h1>{sessionData.title}</h1>
                            <div className="session-meta">
                                <div className="session-meta-item">
                                    <span className="material-icons-round" style={{fontSize: '16px'}}>schedule</span>
                                    {sessionData.date}
                                </div>
                                <div className="session-meta-item">
                                    <span className="material-icons-round" style={{fontSize: '16px'}}>timer</span>
                                    {sessionData.duration}
                                </div>
                                <div className="session-meta-item">
                                    <span className="material-icons-round" style={{fontSize: '16px'}}>tag</span>
                                    Session {sessionData.sessionId}
                                </div>
                            </div>
                        </div>
                        <div className="session-badge">{sessionData.status}</div>
                    </div>

                    <div className="session-overview">
                        <div className="overview-metric focus">
                            <div className="value">{sessionData.metrics.focusScore}%</div>
                            <div className="label">Focus Score</div>
                        </div>
                        <div className="overview-metric emotion">
                            <div className="value">{sessionData.metrics.emotion.charAt(0).toUpperCase() + sessionData.metrics.emotion.slice(1)}</div>
                            <div className="label">Emotion</div>
                        </div>
                        <div className="overview-metric artifacts">
<<<<<<< HEAD
                            <div className="value">{artifactCounts.total}</div>
=======
                            <div className="value">{getArtifactCounts().total}</div>
>>>>>>> af9b7f0c
                            <div className="label">Study Artifacts</div>
                        </div>
                    </div>
                </div>

                <div className="content-grid">
                    <div className="main-content">
                        <FocusAnalytics focusScore={sessionData.metrics.focusScore} />

<<<<<<< HEAD
                        <StudyArtifacts 
                            artifacts={artifacts}
                            onArtifactClick={handleArtifactClick} 
                        />
=======
                        <StudyArtifacts onArtifactClick={handleArtifactClick} />
>>>>>>> af9b7f0c

                        <div className="section card">
                            <h2>
                                <span className="material-icons-round section-icon">smart_toy</span>
                                Ask AI About This Session
                            </h2>
                            <div className="ai-chat-container">
                                <div className="chat-messages" ref={chatMessagesRef}>
                                    {chatHistory.map((message) => (
                                        <div key={message.id} className={`${message.type}-message`}>
                                            <div className={`message-avatar ${message.type}-avatar`}>
                                                {message.type === 'ai' ? 'AI' : 'You'}
                                            </div>
                                            <div className="message-content">
                                                <div className="message-text">
                                                    {message.text}
                                                </div>
                                                <div className="message-time">{message.timestamp}</div>
                                            </div>
                                        </div>
                                    ))}
                                    {isTyping && (
                                        <div className="ai-message">
                                            <div className="message-avatar ai-avatar">AI</div>
                                            <div className="message-content">
                                                <div className="message-text typing-indicator">
                                                    <span></span>
                                                    <span></span>
                                                    <span></span>
                                                </div>
                                            </div>
                                        </div>
                                    )}
                                </div>
                                <div className="chat-input-container">
                                    <div className="suggested-questions">
                                        <button className="suggestion-btn" onClick={() => setChatMessage("Explain Markovnikov's rule")}>
                                            Explain Markovnikov's rule
                                        </button>
                                        <button className="suggestion-btn" onClick={() => setChatMessage("Create a practice problem")}>
                                            Create a practice problem
                                        </button>
                                        <button className="suggestion-btn" onClick={() => setChatMessage("What are common mistakes?")}>
                                            What are common mistakes?
                                        </button>
                                    </div>
                                    <div className="chat-input-wrapper">
                                        <input 
                                            type="text" 
                                            className="chat-input" 
                                            placeholder="Ask about alkenes, stereochemistry, reactions..." 
                                            value={chatMessage}
                                            onChange={(e) => setChatMessage(e.target.value)}
                                            onKeyPress={handleKeyPress}
                                        />
                                        <button className="send-btn" onClick={handleSendMessage}>
                                            <span className="material-icons-round">send</span>
                                        </button>
                                    </div>
                                </div>
                            </div>
                        </div>
                    </div>

                    <div className="sidebar">
                        <div className="section card">
                            <h2>
                                <span className="material-icons-round section-icon">schedule</span>
                                Session Timeline
                            </h2>
                            <div className="timeline">
                                {timelineEvents.map((event, index) => (
                                    <div key={index} className="timeline-item">
                                        <div className="timeline-time">{event.time}</div>
                                        <div className="timeline-content">
                                            <div className="timeline-title">{event.title}</div>
                                            <div className="timeline-desc">{event.description}</div>
                                        </div>
                                    </div>
                                ))}
                            </div>
                        </div>

                        <div className="section card">
                            <h2>
                                <span className="material-icons-round section-icon">lightbulb</span>
                                AI Insights
                            </h2>
                            <div className="insights-list">
                                {insights.map((insight, index) => (
                                    <div key={index} className="insight-item">
                                        <div className="insight-title">
                                            <span className="material-icons-round" style={{fontSize: '14px'}}>
                                                {insight.icon}
                                            </span>
                                            {insight.title}
                                        </div>
                                        <div className="insight-desc">{insight.description}</div>
                                    </div>
                                ))}
                            </div>
                        </div>
                    </div>
                </div>
            </main>

            {/* Artifact Popup */}
            {popup.isOpen && (
                <ArtifactPopupController
                    popup={popup}
                    closePopup={closePopup}
                    navigatePopup={navigatePopup}
                    setPopup={setPopup}
                    totalCount={
<<<<<<< HEAD
                        popup.type === 'flashcard' ? artifactCounts.flashcard :
                        popup.type === 'MCQ' ? artifactCounts.MCQ :
                        popup.type === 'equation' ? artifactCounts.equation :
=======
                        popup.type === 'flashcard' ? getArtifactCounts().flashcard :
                        popup.type === 'MCQ' ? getArtifactCounts().MCQ :
                        popup.type === 'equation' ? getArtifactCounts().equation :
>>>>>>> af9b7f0c
                        0
                    }
                />
            )}
        </>
    );
}<|MERGE_RESOLUTION|>--- conflicted
+++ resolved
@@ -1,17 +1,10 @@
 import { useState, useEffect, useRef } from 'react';
 import { useNavigate, useParams } from 'react-router-dom';
-<<<<<<< HEAD
 import { api } from '../../services/api';
 import './SessionDetail.css';
 import mockInsights from '../../assets/data/mockInsights.json';
 import ArtifactPopupController from '../../components/ArtifactPopup/ArtifactPopupController';
 import StudyArtifacts from '../../components/StudyArtifacts/StudyArtifacts';
-=======
-import './SessionDetail.css';
-import mockInsights from '../../assets/data/mockInsights.json';
-import ArtifactPopupController from '../../components/ArtifactPopup/ArtifactPopupController';
-import StudyArtifacts, { getArtifactCounts } from '../../components/StudyArtifacts/StudyArtifacts';
->>>>>>> af9b7f0c
 import FocusAnalytics from '../../components/FocusAnalytics/FocusAnalytics';
 import type { PopupState } from '../../components/ArtifactPopup/types';
 
@@ -34,7 +27,6 @@
     timestamp: string;
 }
 
-<<<<<<< HEAD
 interface Artifact {
     id: number;
     type: string;
@@ -42,8 +34,6 @@
     content: string;
 }
 
-=======
->>>>>>> af9b7f0c
 export default function SessionDetail() {
     const navigate = useNavigate();
     const { sessionId } = useParams();
@@ -52,11 +42,7 @@
         {
             id: '1',
             type: 'ai',
-<<<<<<< HEAD
             text: "Hi! I can help answer questions about your session. Ask me anything about the topics you covered, clarify concepts, or get additional practice problems!",
-=======
-            text: "Hi! I can help answer questions about your Organic Chemistry session. Ask me anything about the topics you covered, clarify concepts, or get additional practice problems!",
->>>>>>> af9b7f0c
             timestamp: 'Just now'
         }
     ]);
@@ -71,7 +57,6 @@
         selectedAnswer: null,
         showExplanation: false
     });
-<<<<<<< HEAD
 
     const [sessionData, setSessionData] = useState<any>(null);
     const [artifacts, setArtifacts] = useState<Artifact[]>([]);
@@ -122,25 +107,6 @@
         fetchData();
     }, [sessionId]);
 
-=======
-
-    // Mock data - in real app, this would come from API based on sessionId
-    console.log('Session ID:', sessionId); // TODO: Use sessionId to fetch actual data
-    const sessionData = {
-        title: 'Organic Chemistry Review',
-        date: 'Today, 2:30 PM - 4:45 PM',
-        duration: '2h 15m',
-        sessionId: '#2847',
-        status: 'Completed',
-        metrics: {
-            focusScore: 88,
-            emotion: "focused",
-            materials: 34,
-            artifacts: 15
-        }
-    };
-
->>>>>>> af9b7f0c
     const timelineEvents: TimelineEvent[] = [
         { time: '2:30', title: 'Session Started', description: 'All cameras initialized' },
         { time: '2:45', title: 'High Focus Period', description: '95% focus on alkene reactions' },
@@ -181,11 +147,7 @@
         } else if (message.includes("focus") || message.includes("attention")) {
             return "I noticed your focus was highest during the alkene reactions section (around 3:00-3:20). This suggests you learn best when working with specific mechanisms. Try breaking down complex topics into step-by-step mechanisms like you did with those reactions!";
         } else {
-<<<<<<< HEAD
             return "That's a great question! Based on your session, you showed strong understanding of reaction mechanisms. Could you be more specific about which aspect you'd like me to explain? I can help with any topics you covered.";
-=======
-            return "That's a great question! Based on your session, you showed strong understanding of reaction mechanisms. Could you be more specific about which aspect of organic chemistry you'd like me to explain? I can help with alkenes, stereochemistry, or any other topics you covered.";
->>>>>>> af9b7f0c
         }
     };
 
@@ -199,18 +161,10 @@
             timestamp: new Date().toLocaleTimeString([], { hour: '2-digit', minute: '2-digit' })
         };
 
-<<<<<<< HEAD
-=======
-        // Add user message
->>>>>>> af9b7f0c
         setChatHistory(prev => [...prev, userMessage]);
         setChatMessage('');
         setIsTyping(true);
 
-<<<<<<< HEAD
-=======
-        // Simulate AI thinking time
->>>>>>> af9b7f0c
         setTimeout(() => {
             const aiResponse: ChatMessage = {
                 id: (Date.now() + 1).toString(),
@@ -221,11 +175,7 @@
 
             setChatHistory(prev => [...prev, aiResponse]);
             setIsTyping(false);
-<<<<<<< HEAD
         }, 1500);
-=======
-        }, 1500); // 1.5 second delay to simulate AI processing
->>>>>>> af9b7f0c
     };
 
     const handleKeyPress = (e: React.KeyboardEvent) => {
@@ -246,11 +196,6 @@
         });
     };
 
-<<<<<<< HEAD
-=======
-
-
->>>>>>> af9b7f0c
     const closePopup = () => {
         setPopup({
             isOpen: false,
@@ -266,10 +211,6 @@
     const navigatePopup = (direction: 'next' | 'prev') => {
         if (!popup.type) return;
         
-<<<<<<< HEAD
-=======
-        const artifactCounts = getArtifactCounts();
->>>>>>> af9b7f0c
         let maxIndex = 0;
         if (popup.type === 'flashcard') maxIndex = artifactCounts.flashcard - 1;
         else if (popup.type === 'MCQ') maxIndex = artifactCounts.MCQ - 1;
@@ -289,7 +230,6 @@
         }));
     };
 
-<<<<<<< HEAD
     if (isLoading) {
         return (
             <div style={{ display: 'flex', justifyContent: 'center', alignItems: 'center', height: '100vh' }}>
@@ -305,9 +245,6 @@
             </div>
         );
     }
-=======
-
->>>>>>> af9b7f0c
 
     return (
         <>
@@ -372,11 +309,7 @@
                             <div className="label">Emotion</div>
                         </div>
                         <div className="overview-metric artifacts">
-<<<<<<< HEAD
                             <div className="value">{artifactCounts.total}</div>
-=======
-                            <div className="value">{getArtifactCounts().total}</div>
->>>>>>> af9b7f0c
                             <div className="label">Study Artifacts</div>
                         </div>
                     </div>
@@ -386,14 +319,10 @@
                     <div className="main-content">
                         <FocusAnalytics focusScore={sessionData.metrics.focusScore} />
 
-<<<<<<< HEAD
                         <StudyArtifacts 
                             artifacts={artifacts}
                             onArtifactClick={handleArtifactClick} 
                         />
-=======
-                        <StudyArtifacts onArtifactClick={handleArtifactClick} />
->>>>>>> af9b7f0c
 
                         <div className="section card">
                             <h2>
@@ -508,15 +437,9 @@
                     navigatePopup={navigatePopup}
                     setPopup={setPopup}
                     totalCount={
-<<<<<<< HEAD
                         popup.type === 'flashcard' ? artifactCounts.flashcard :
                         popup.type === 'MCQ' ? artifactCounts.MCQ :
                         popup.type === 'equation' ? artifactCounts.equation :
-=======
-                        popup.type === 'flashcard' ? getArtifactCounts().flashcard :
-                        popup.type === 'MCQ' ? getArtifactCounts().MCQ :
-                        popup.type === 'equation' ? getArtifactCounts().equation :
->>>>>>> af9b7f0c
                         0
                     }
                 />
