--- conflicted
+++ resolved
@@ -24,11 +24,8 @@
 export default function Dashboard() {
     const navigate = useNavigate();
     const [isConfigurePopupOpen, setIsConfigurePopupOpen] = useState(false);
-<<<<<<< HEAD
+    const [isProfilePopupOpen, setIsProfilePopupOpen] = useState(false);
     const [sessionSettings, setSessionSettings] = useState({ photoInterval: 2 });
-=======
-    const [isProfilePopupOpen, setIsProfilePopupOpen] = useState(false);
->>>>>>> 0254bc7f
 
     const sessions: Session[] = [
         {
@@ -89,19 +86,17 @@
         setIsConfigurePopupOpen(false);
     };
 
-<<<<<<< HEAD
+    const handleProfileClick = () => {
+        setIsProfilePopupOpen(true);
+    };
+
+    const handleCloseProfilePopup = () => {
+        setIsProfilePopupOpen(false);
+    };
+
     const handleSettingsChange = useCallback((settings: { photoInterval: number }) => {
         setSessionSettings(settings);
     }, []);
-=======
-    const handleProfileClick = () => {
-        setIsProfilePopupOpen(true);
-    };
-
-    const handleCloseProfilePopup = () => {
-        setIsProfilePopupOpen(false);
-    };
->>>>>>> 0254bc7f
 
     const renderArtifacts = (artifacts: Session['artifacts']) => {
         const items = [];
